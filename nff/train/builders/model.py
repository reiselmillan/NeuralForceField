"""Helper functions to create models, functions and other classes
while checking for the validity of hyperparameters.
"""

from __future__ import annotations

import json
import os
from typing import Any, Callable, List, Optional, Sequence, Type, Union

import numpy as np
import torch
from e3nn import o3
from mace.modules.blocks import InteractionBlock

from nff.nn.models.chgnet import CHGNetNFF
from nff.nn.models.conformers import WeightedConformers
from nff.nn.models.cp3d import ChemProp3D, OnlyBondUpdateCP3D
from nff.nn.models.dimenet import (
    DimeNet,
    DimeNetDelta,
    DimeNetDiabat,
    DimeNetDiabatDelta,
)
from nff.nn.models.dispersion_models import PainnDispersion
from nff.nn.models.hybridgraph import HybridGraphConv
from nff.nn.models.mace import NffScaleMACE
from nff.nn.models.painn import (
    Painn,
    Painn_NAC_OuterProd,
    Painn_Tuple,
    Painn_VecOut,
    Painn_VecOut2,
    Painn_wCP,
    PainnAdiabat,
    PainnDiabat,
    PainnDipole,
    PainnTransformer,
)
from nff.nn.models.schnet import SchNet, SchNetDiabat
from nff.nn.models.schnet_features import SchNetFeatures
from nff.nn.models.spooky import RealSpookyNet, SpookyNet
from nff.nn.models.spooky_painn import SpookyPainn, SpookyPainnDiabat
from nff.nn.models.torchmd_net import TorchMDNet

PARAMS_TYPE = {
    "SchNet": {
        "n_atom_basis": int,
        "n_filters": int,
        "n_gaussians": int,
        "n_convolutions": int,
        "cutoff": float,
        "bond_par": float,
        "trainable_gauss": bool,
        "box_size": np.array,
        "excl_vol": bool,
        "V_ex_power": int,
        "V_ex_sigma": float,
        "dropout_rate": float,
    },
    "HybridGraphConv": {
        "n_atom_basis": int,
        "n_filters": int,
        "n_gaussians": int,
        "mol_n_convolutions": int,
        "mol_n_cutoff": float,
        "sys_n_convolutions": int,
        "sys_n_cutoff": float,
        "V_ex_power": int,
        "V_ex_sigma": float,
        "trainable_gauss": bool,
    },
    "WeightedConformers": {
        "n_atom_basis": int,
        "n_filters": int,
        "n_gaussians": int,
        "n_convolutions": int,
        "trainable_gauss": bool,
        "dropout_rate": float,
        "readoutdict": dict,
        "mol_fp_layers": list,
    },
    "SchNetFeatures": {
        "n_atom_basis": int,
        "n_filters": int,
        "n_gaussians": int,
        "n_convolutions": int,
        "cutoff": float,
        "bond_par": float,
        "trainable_gauss": bool,
        "box_size": np.array,
        "dropout_rate": float,
        "n_bond_hidden": int,
        "n_bond_features": int,
        "activation": str,
    },
    "ChemProp3D": {
        "n_atom_basis": int,
        "n_filters": int,
        "n_gaussians": int,
        "n_convolutions": int,
        "cutoff": float,
        "bond_par": float,
        "trainable_gauss": bool,
        "box_size": np.array,
        "dropout_rate": float,
        "cp_input_layers": list,
        "schnet_input_layers": list,
        "output_layers": list,
        "n_bond_hidden": int,
        "activation": str,
    },
    "OnlyBondUpdateCP3D": {
        "n_atom_basis": int,
        "n_filters": int,
        "n_gaussians": int,
        "n_convolutions": int,
        "cutoff": float,
        "bond_par": float,
        "trainable_gauss": bool,
        "box_size": np.array,
        "schnet_dropout": float,
        "cp_dropout": float,
        "input_layers": list,
        "output_layers": list,
        "n_bond_hidden": int,
        "activation": str,
    },
    "DimeNet": {
        "n_rbf": int,
        "cutoff": float,
        "envelope_p": int,
        "n_spher": int,
        "l_spher": int,
        "atom_embed_dim": int,
        "n_bilinear": int,
        "activation": str,
        "n_convolutions": int,
        "output_keys": list,
        "grad_keys": list,
    },
    "DimeNetDiabat": {
        "n_rbf": int,
        "cutoff": float,
        "envelope_p": int,
        "n_spher": int,
        "l_spher": int,
        "atom_embed_dim": int,
        "n_bilinear": int,
        "activation": str,
        "n_convolutions": int,
        "output_keys": list,
        "grad_keys": list,
        "diabat_keys": list,
    },
    "DimeNetDiabatDelta": {
        "n_rbf": int,
        "cutoff": float,
        "envelope_p": int,
        "n_spher": int,
        "l_spher": int,
        "atom_embed_dim": int,
        "n_bilinear": int,
        "activation": str,
        "n_convolutions": int,
        "output_keys": list,
        "grad_keys": list,
        "diabat_keys": list,
    },
    "DimeNetDelta": {
        "n_rbf": int,
        "cutoff": float,
        "envelope_p": int,
        "n_spher": int,
        "l_spher": int,
        "atom_embed_dim": int,
        "n_bilinear": int,
        "activation": str,
        "n_convolutions": int,
        "output_keys": list,
        "grad_keys": list,
        "diabat_keys": list,
    },
    "SchNetDiabat": {
        "n_atom_basis": int,
        "n_filters": int,
        "n_gaussians": int,
        "n_convolutions": int,
        "cutoff": float,
        "bond_par": float,
        "trainable_gauss": bool,
        "box_size": np.array,
        "dropout_rate": float,
    },
    "Painn": {
        "feat_dim": int,
        "activation": str,
        "n_rbf": int,
        "cutoff": float,
        "num_conv": int,
        "output_keys": list,
        "grad_keys": list,
        "excl_vol": bool,
        "V_ex_power": int,
        "V_ex_sigma": float,
    },
    "PainnTransformer": {
        "feat_dim": int,
        "activation": str,
        "n_rbf": int,
        "cutoff": float,
        "num_conv": int,
        "output_keys": list,
        "grad_keys": list,
    },
    "PainnDiabat": {
        "feat_dim": int,
        "activation": str,
        "n_rbf": int,
        "cutoff": float,
        "num_conv": int,
        "output_keys": list,
        "grad_keys": list,
        "diabat_keys": list,
    },
    "PainnAdiabat": {
        "feat_dim": int,
        "activation": str,
        "n_rbf": int,
        "cutoff": float,
        "num_conv": int,
        "output_keys": list,
        "grad_keys": list,
    },
    "Painn_VecOut": {
        "feat_dim": int,
        "activation": str,
        "n_rbf": int,
        "cutoff": float,
        "num_conv": int,
        "output_keys": list,
        "output_vec_keys": list,
        "grad_keys": list,
        "excl_vol": bool,
        "V_ex_power": int,
        "V_ex_sigma": float,
    },
    "Painn_VecOut2": {
        "feat_dim": int,
        "activation": str,
        "n_rbf": int,
        "cutoff": float,
        "num_conv": int,
        "output_keys": list,
        "output_vec_keys": list,
        "grad_keys": list,
        "excl_vol": bool,
        "V_ex_power": int,
        "V_ex_sigma": float,
    },
    "Painn_NAC_OuterProd": {
        "feat_dim": int,
        "activation": str,
        "n_rbf": int,
        "cutoff": float,
        "num_conv": int,
        "output_keys": list,
        "output_vec_keys": list,
        "grad_keys": list,
        "excl_vol": bool,
        "V_ex_power": int,
        "V_ex_sigma": float,
    },
    "Painn_Tuple": {
        "feat_dim": int,
        "activation": str,
        "n_rbf": int,
        "cutoff": float,
        "num_conv": int,
        "output_keys": list,
        "output_vec_keys": list,
        "grad_keys": list,
        "excl_vol": bool,
        "V_ex_power": int,
        "V_ex_sigma": float,
    },
    "Painn_wCP": {
        "feat_dim": int,
        "activation": str,
        "n_rbf": int,
        "cutoff": float,
        "num_conv": int,
        "output_keys": list,
        "output_vec_keys": list,
        "grad_keys": list,
        "excl_vol": bool,
        "V_ex_power": int,
        "V_ex_sigma": float,
    },
    "TorchMDNet": {
        "feat_dim": int,
        "activation": str,
        "n_rbf": int,
        "cutoff": float,
        "num_conv": int,
        "output_keys": list,
        "grad_keys": list,
    },
    "SpookyNet": {
        "output_keys": list,
        "grad_keys": list,
        "feat_dim": int,
        "r_cut": float,
        "gamma": float,
        "bern_k": int,
        "num_conv": int,
    },
    "SpookyPainn": {
        "feat_dim": int,
        "activation": str,
        "n_rbf": int,
        "cutoff": float,
        "num_conv": int,
        "output_keys": list,
        "grad_keys": list,
    },
    "SpookyPainnDiabat": {
        "feat_dim": int,
        "activation": str,
        "n_rbf": int,
        "cutoff": float,
        "num_conv": int,
        "output_keys": list,
        "grad_keys": list,
        "diabat_keys": list,
    },
    "RealSpookyNet": {
        "activation": str,
        "num_features": int,
        "num_basis_functions": int,
        "num_modules": int,
        "num_residual_electron": int,
        "num_residual_pre": int,
        "num_residual_post": int,
        "num_residual_pre_local_x": int,
        "num_residual_pre_local_s": int,
        "num_residual_pre_local_p": int,
        "num_residual_pre_local_d": int,
        "num_residual_output": int,
        "basis_functions": str,
        "exp_weighting": bool,
        "cutoff": float,
        "lr_cutoff": float,
        "use_zbl_repulsion": bool,
        "use_electrostatics": bool,
        "use_d4_dispersion": bool,
        "use_irreps": bool,
        "use_nonlinear_embedding": bool,
        "compute_d4_atomic": bool,
        "module_keep_prob": float,
        "load_from": str,
        "Zmax": int,
        "zero_init": bool,
    },
    "PainnDispersion": {
        "functional": str,
        "disp_type": str,
        "feat_dim": int,
        "activation": str,
        "n_rbf": int,
        "cutoff": float,
        "num_conv": int,
        "output_keys": list,
        "grad_keys": list,
        "excl_vol": bool,
        "V_ex_power": int,
        "V_ex_sigma": float,
    },
    "PainnDipole": {
        "feat_dim": int,
        "activation": str,
        "n_rbf": int,
        "cutoff": float,
        "num_conv": int,
        "output_keys": list,
        "grad_keys": list,
        "excl_vol": bool,
        "V_ex_power": int,
        "V_ex_sigma": float,
        "output_vec_keys": list,
        "vector_per_atom": dict,
    },
    # MACE and CHGNet params can also be loaded from pre-trained model
    "NffScaleMACE": {
        "r_max": float,
        "num_bessel": int,
        "num_polynomial_cutoff": int,
        "max_ell": int,
        "interaction_cls": Type[InteractionBlock],
        "interaction_cls_first": Type[InteractionBlock],
        "num_interactions": int,
        "num_elements": int,
        "hidden_irreps": o3.Irreps,
        "MLP_irreps": o3.Irreps,
        "atomic_energies": np.ndarray,
        "avg_num_neighbors": float,
        "atomic_numbers": List[int],
        "correlation": Union[int, List[int]],
        "atomic_inter_scale": float,
        "atomic_inter_shift": float,
        "gate": Optional[Callable],
        "radial_MLP": Optional[List[int]],
        "radial_type": Optional[str],
    },
    "CHGNetNFF": {  # denote not supported by ininstance
        "atom_fea_dim": int,
        "bond_fea_dim": int,
        "angle_fea_dim": int,
        # "composition_model": Union[torch.nn.Module, str],
        "num_radial": int,
        "num_angular": int,
        "n_conv": int,
        # "atom_conv_hidden_dim": Union[Sequence[int], int],
        "update_bond": bool,
        # "bond_conv_hidden_dim": Union[Sequence[int], int],
        "update_angle": bool,
        # "angle_layer_hidden_dim": Union[Sequence[int], int],
        "conv_dropout": float,
        "read_out": str,
        "gMLP_norm": str,
        "readout_norm": str,
        # "mlp_hidden_dims": Union[Sequence[int], int],
        "mlp_first": bool,
        "is_intensive": bool,
        "non_linearity": str,
        "atom_graph_cutoff": float,
        "bond_graph_cutoff": float,
        "graph_converter_algorithm": str,
        "cutoff_coeff": int,
        "learnable_rbf": bool,
        # "device": Union[int, str],
    },
}

MODEL_DICT = {
    "SchNet": SchNet,
    "SchNetDiabat": SchNetDiabat,
    "HybridGraphConv": HybridGraphConv,
    "WeightedConformers": WeightedConformers,
    "SchNetFeatures": SchNetFeatures,
    "ChemProp3D": ChemProp3D,
    "OnlyBondUpdateCP3D": OnlyBondUpdateCP3D,
    "DimeNet": DimeNet,
    "DimeNetDiabat": DimeNetDiabat,
    "DimeNetDiabatDelta": DimeNetDiabatDelta,
    "DimeNetDelta": DimeNetDelta,
    "Painn": Painn,
    "PainnTransformer": PainnTransformer,
    "PainnDiabat": PainnDiabat,
    "PainnAdiabat": PainnAdiabat,
    "TorchMDNet": TorchMDNet,
    "SpookyNet": SpookyNet,
    "SpookyPainn": SpookyPainn,
    "SpookyPainnDiabat": SpookyPainnDiabat,
    "RealSpookyNet": RealSpookyNet,
    "PainnDispersion": PainnDispersion,
    "Painn_VecOut": Painn_VecOut,
    "Painn_VecOut2": Painn_VecOut2,
    "Painn_NAC_OuterProd": Painn_NAC_OuterProd,
    "Painn_Tuple": Painn_Tuple,
    "Painn_wCP": Painn_wCP,
    "PainnDipole": PainnDipole,
    "CHGNetNFF": CHGNetNFF,
    "NffScaleMACE": NffScaleMACE,
}

DEFAULT_KWARGS = {
    "CHGNetNFF": {
        "model": "0.3.0",
    },
    "NffScaleMACE": {
        "model": "medium",
    },
}


class ParameterError(Exception):
    """Raised when a hyperparameter is of incorrect type"""


def check_parameters(params_type, params):
    """Check whether the parameters correspond to the specified types

    Args:
        params_type (dict): dictionary with the types of the parameters
        params (dict): dictionary with the parameters
    """
    for key, val in params.items():
        if val is None:
            continue
        if key in params_type and not isinstance(val, params_type[key]):
            raise ParameterError(f"{key} is not {params_type[key]}")

        for model in PARAMS_TYPE:
            if key == f"{model.lower()}_params":
                check_parameters(PARAMS_TYPE[model], val)


def get_model(params: dict, model_type: str = "SchNet", **kwargs):
    """Create new model with the given parameters.

    Args:
        params (dict): parameters used to construct the model
        model_type (str): name of the model to be used
        kwargs (dict): any additional arguments to pass to the model

    Returns:
        model (nff.nn.models)
    """
    check_parameters(PARAMS_TYPE[model_type], params)

    if model_type in ["CHGNetNFF", "NffScaleMACE"]:
        return MODEL_DICT[model_type](**params, **kwargs)

    return MODEL_DICT[model_type](params, **kwargs)
<<<<<<< HEAD

=======
>>>>>>> 78191e57

def load_params(param_path: str) -> tuple(dict, str):
    """Load parameters from a json file. If the parameters are nested
    in a dictionary, the function will look for the keys "details" or
    "modelparams" to find the parameters.

    Args:
        param_path (str): path to the params file

<<<<<<< HEAD
=======
def load_params(param_path: str) -> tuple(dict, str):
    """Load parameters from a json file. If the parameters are nested
    in a dictionary, the function will look for the keys "details" or
    "modelparams" to find the parameters.

    Args:
        param_path (str): path to the params file

>>>>>>> 78191e57
    Returns:
        tuple(dict, str): parameters and model type
    """
    with open(param_path, "r") as f:
        info = json.load(f)
    keys = ["details", "modelparams"]
    params = None
    for key in keys:
        if key in info:
            params = info[key]
            break
    if params is None:
        params = info

    model_type = params["model_type"]

    return params, model_type


def load_model(path: str, params=None, model_type=None, **kwargs) -> torch.nn.Module:
    """Load pretrained model from the path. If no epoch is specified,
    load the best model. For big pre-trained models like CHGNet and MACE,
    the model is loaded independent of the path or other params.

    Args:
        path (str): path where the model was trained.
        params (dict, optional): Any parameters you need to instantiate
                a model before loading its state dict. This is required for DimeNet,
                in which you can't pickle the model directly.
        model_type (str, optional): name of the model to be used
        kwargs (dict): any additional arguments to pass to the model
    Returns:
        torch.nn.Module: a Pytorch model
    """
    # For TL with pre-trained CHGNet and MACE, we pass no path
<<<<<<< HEAD
    if model_type in ["CHGNetNFF"]:
=======
    if model_type in ["CHGNetNFF", "NffScaleMACE"]:
>>>>>>> 78191e57
        # If path is not None, we load the model from the path (usually a
        # fine-tuned model that we want to test or use for calculations)
        if path:
            print("loading CHGNetNFF or NffScaleMACE model from path")
            try:
                return MODEL_DICT[model_type].from_file(path, **kwargs)
            except IsADirectoryError:
                return MODEL_DICT[model_type].from_file(
                    os.path.join(path, "best_model"), **kwargs
                )

        if not kwargs:
            kwargs = DEFAULT_KWARGS[model_type]

        # Both CHGNet and MACE are wrapped models have a class "load" method
        # that can be used to load the pre-trained model
        # both "" and None should evaluate to False
        print(f"Loading {model_type} with kwargs {kwargs}")
        return MODEL_DICT[model_type].load(**kwargs)
<<<<<<< HEAD
    
    elif model_type in ["NffScaleMACE"]:
        if os.path.isdir(path):
            model_path = os.path.join(path, "best_model")
        elif os.path.exists(path):
            model_path = path
        return NffScaleMACE.from_file(model_path)
    
=======

>>>>>>> 78191e57
    try:
        if os.path.isdir(path):
            model = torch.load(os.path.join(path, "best_model"), map_location="cpu")
        elif os.path.exists(path):
            model = torch.load(path, map_location="cpu")
        else:
            raise FileNotFoundError(f"{path} was not found")
    except (FileNotFoundError, EOFError, RuntimeError):
        param_path = os.path.join(path, "params.json")
        if os.path.isfile(param_path):
            params, model_type = load_params(param_path)

        assert (
            params is not None
        ), "Must specify params if you want to load the state dict"
        assert (
            model_type is not None
        ), "Must specify the model type if you want to load the state dict"

        model = get_model(params, model_type=model_type, **kwargs)

        if os.path.isdir(path):
            state_dict = torch.load(
                os.path.join(path, "best_model.pth.tar"), map_location="cpu"
            )
        elif os.path.exists(path):
            state_dict = torch.load(path, map_location="cpu")
        else:
            raise FileNotFoundError(f"{path} was not found")  # noqa: B904

        model.load_state_dict(state_dict["model"], strict=False)

    return model<|MERGE_RESOLUTION|>--- conflicted
+++ resolved
@@ -523,10 +523,7 @@
         return MODEL_DICT[model_type](**params, **kwargs)
 
     return MODEL_DICT[model_type](params, **kwargs)
-<<<<<<< HEAD
-
-=======
->>>>>>> 78191e57
+
 
 def load_params(param_path: str) -> tuple(dict, str):
     """Load parameters from a json file. If the parameters are nested
@@ -536,17 +533,6 @@
     Args:
         param_path (str): path to the params file
 
-<<<<<<< HEAD
-=======
-def load_params(param_path: str) -> tuple(dict, str):
-    """Load parameters from a json file. If the parameters are nested
-    in a dictionary, the function will look for the keys "details" or
-    "modelparams" to find the parameters.
-
-    Args:
-        param_path (str): path to the params file
-
->>>>>>> 78191e57
     Returns:
         tuple(dict, str): parameters and model type
     """
@@ -582,11 +568,7 @@
         torch.nn.Module: a Pytorch model
     """
     # For TL with pre-trained CHGNet and MACE, we pass no path
-<<<<<<< HEAD
-    if model_type in ["CHGNetNFF"]:
-=======
     if model_type in ["CHGNetNFF", "NffScaleMACE"]:
->>>>>>> 78191e57
         # If path is not None, we load the model from the path (usually a
         # fine-tuned model that we want to test or use for calculations)
         if path:
@@ -606,18 +588,7 @@
         # both "" and None should evaluate to False
         print(f"Loading {model_type} with kwargs {kwargs}")
         return MODEL_DICT[model_type].load(**kwargs)
-<<<<<<< HEAD
-    
-    elif model_type in ["NffScaleMACE"]:
-        if os.path.isdir(path):
-            model_path = os.path.join(path, "best_model")
-        elif os.path.exists(path):
-            model_path = path
-        return NffScaleMACE.from_file(model_path)
-    
-=======
-
->>>>>>> 78191e57
+
     try:
         if os.path.isdir(path):
             model = torch.load(os.path.join(path, "best_model"), map_location="cpu")

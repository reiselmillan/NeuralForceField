import numpy as np
import os

from ase import units
from ase.md.velocitydistribution import (MaxwellBoltzmannDistribution,
                                         Stationary,
                                         ZeroRotation)
from ase.md.verlet import VelocityVerlet
from ase.io import Trajectory

from nff.md.utils import NeuralMDLogger, write_traj

DEFAULTNVEPARAMS = {
    'T_init': 120.0,
    # thermostat can be NoseHoover, Langevin, NPT, NVT,
    # Thermodynamic Integration...
    'thermostat': VelocityVerlet,
    'thermostat_params': {'timestep': 0.5 * units.fs},
    'nbr_list_update_freq': 20,
    'steps': 3000,
    'save_frequency': 10,
    'thermo_filename': './thermo.log',
    'traj_filename': './atoms.traj',
    'skip': 0
}


class Dynamics:

    def __init__(self,
                 atomsbatch,
                 mdparam=DEFAULTNVEPARAMS,
                 ):

        # initialize the atoms batch system
        self.atomsbatch = atomsbatch
        self.mdparam = mdparam
        self.steps = int(self.mdparam['steps'])
        self.check_restart()

        if self.steps != int(self.mdparam['steps']):
            # this is a restart
            self.atomsbatch.set_positions(self.restart_atoms.get_positions())
            self.atomsbatch.set_cell(self.restart_atoms.get_cell())

        # todo: structure optimization before starting

        # intialize system momentum
        MaxwellBoltzmannDistribution(self.atomsbatch,
                                     temperature_K = self.mdparam['T_init'])
        Stationary(self.atomsbatch)  # zero linear momentum
        ZeroRotation(self.atomsbatch)
        
        # set thermostats
        integrator = self.mdparam['thermostat']
        if integrator == VelocityVerlet:
            dt = self.mdparam['thermostat_params']['timestep']
            self.integrator = integrator(self.atomsbatch,
                                         timestep=dt)
        else:
            self.integrator = integrator(self.atomsbatch,
                                         **self.mdparam['thermostat_params'],
                                         **self.mdparam)
<<<<<<< HEAD

=======
        
        self.steps = int(self.mdparam['steps'])
        self.check_restart()
        
>>>>>>> a8dac85e
        if self.steps == int(self.mdparam['steps']):
            # attach trajectory dump
            self.traj = Trajectory(
                self.mdparam['traj_filename'], 'w', self.atomsbatch)
            self.integrator.attach(
                self.traj.write, interval=self.mdparam['save_frequency'])

            # attach log file
            requires_stress = 'stress' in self.atomsbatch.calc.properties
            self.integrator.attach(NeuralMDLogger(self.integrator,
                                                self.atomsbatch,
                                                self.mdparam['thermo_filename'],
                                                stress=requires_stress,
                                                mode='a'),
                                interval=self.mdparam['save_frequency'])
<<<<<<< HEAD

        else:
            # this is a restart
            self.atomsbatch.set_velocities(self.restart_atoms.get_velocities())
=======
        
    def check_restart(self):

        if os.path.exists(self.mdparam['traj_filename']):
            new_atoms = Trajectory(self.mdparam['traj_filename'])[-1]

            # calculate number of steps remaining
            self.steps = ( int(self.mdparam['steps']) 
                - ( int(self.mdparam['save_frequency']) * 
                len(Trajectory(self.mdparam['traj_filename'])) ) )

            self.atomsbatch.set_cell(new_atoms.get_cell())
            self.atomsbatch.set_positions(new_atoms.get_positions())
            self.atomsbatch.set_velocities(new_atoms.get_velocities())
>>>>>>> a8dac85e

            # attach trajectory dump
            self.traj = Trajectory(
                self.mdparam['traj_filename'], 'a', self.atomsbatch)
            self.integrator.attach(
                self.traj.write, interval=self.mdparam['save_frequency'])

            # attach log file
            requires_stress = 'stress' in self.atomsbatch.calc.properties
            self.integrator.attach(NeuralMDLogger(self.integrator,
                                                self.atomsbatch,
                                                self.mdparam['thermo_filename'],
                                                stress=requires_stress,
                                                mode='a'),
                                interval=self.mdparam['save_frequency'])

    def check_restart(self):

        if os.path.exists(self.mdparam['traj_filename']):
            # this is a restart
            self.restart_atoms = Trajectory(self.mdparam['traj_filename'])[-1]

            # calculate number of steps remaining
            self.steps = ( int(self.mdparam['steps']) 
                - ( int(self.mdparam['save_frequency']) * 
                len(Trajectory(self.mdparam['traj_filename'])) ) )

            return

        else:

            return


    def setup_restart(self, restart_param):
        """If you want to restart a simulations with predfined mdparams but 
        longer you need to provide a dictionary like the following:

         note that the thermo_filename and traj_name should be different 

         restart_param = {'atoms_path': md_log_dir + '/atom.traj', 
                          'thermo_filename':  md_log_dir + '/thermo_restart.log',
                          'traj_filename': md_log_dir + '/atom_restart.traj',
                          'steps': 100
                          }

        Args:
            restart_param (dict): dictionary to contains restart paramsters and file paths
        """

        if restart_param['thermo_filename'] == self.mdparam['thermo_filename']:
            raise ValueError("{} is also used, \
                please change a differnt thermo file name".format(restart_param['thermo_filename']))

        if restart_param['traj_filename'] == self.mdparam['traj_filename']:
            raise ValueError("{} is also used, \
                please change a differnt traj file name".format(restart_param['traj_filename']))

        self.restart_param = restart_param
        new_atoms = Trajectory(restart_param['atoms_path'])[-1]

        self.atomsbatch.set_positions(new_atoms.get_positions())
        self.atomsbatch.set_velocities(new_atoms.get_velocities())

        # set thermostats
        integrator = self.mdparam['thermostat']
        self.integrator = integrator(
            self.atomsbatch, **self.mdparam['thermostat_params'])

        # attach trajectory dump
        self.traj = Trajectory(
            self.restart_param['traj_filename'], 'w', self.atomsbatch)
        self.integrator.attach(
            self.traj.write, interval=self.mdparam['save_frequency'])

        # attach log file
        requires_stress = 'stress' in self.atomsbatch.calc.properties
        self.integrator.attach(NeuralMDLogger(
            self.integrator,
            self.atomsbatch,
            self.restart_param['thermo_filename'],
            stress=requires_stress,
            mode='a'),
            interval=self.mdparam['save_frequency'])

        self.mdparam['steps'] = restart_param['steps']

    def run(self):

        epochs = int(self.steps //
                     self.mdparam['nbr_list_update_freq'])
        # In case it had neighbors that didn't include the cutoff skin,
        # for example, it's good to update the neighbor list here
        self.atomsbatch.update_nbr_list()

        for step in range(epochs):
            self.integrator.run(self.mdparam['nbr_list_update_freq'])

            # # unwrap coordinates if mol_idx is defined
            # if self.atomsbatch.props.get("mol_idx", None) :
            #     self.atomsbatch.set_positions(self.atoms.get_positions(wrap=True))
            #     self.atomsbatch.set_positions(reconstruct_atoms(atoms, self.atomsbatch.props['mol_idx']))

            self.atomsbatch.update_nbr_list()

        self.traj.close()

    def save_as_xyz(self, filename='./traj.xyz'):

        traj = Trajectory(self.mdparam['traj_filename'], mode='r')

        xyz = []

        skip = self.mdparam['skip']
        traj = list(traj)[skip:] if len(traj) > skip else traj

        for snapshot in traj:
            frames = np.concatenate([
                snapshot.get_atomic_numbers().reshape(-1, 1),
                snapshot.get_positions().reshape(-1, 3)
            ], axis=1)

            xyz.append(frames)

        write_traj(filename, np.array(xyz))<|MERGE_RESOLUTION|>--- conflicted
+++ resolved
@@ -35,14 +35,7 @@
         # initialize the atoms batch system
         self.atomsbatch = atomsbatch
         self.mdparam = mdparam
-        self.steps = int(self.mdparam['steps'])
-        self.check_restart()
-
-        if self.steps != int(self.mdparam['steps']):
-            # this is a restart
-            self.atomsbatch.set_positions(self.restart_atoms.get_positions())
-            self.atomsbatch.set_cell(self.restart_atoms.get_cell())
-
+        
         # todo: structure optimization before starting
 
         # intialize system momentum
@@ -61,14 +54,10 @@
             self.integrator = integrator(self.atomsbatch,
                                          **self.mdparam['thermostat_params'],
                                          **self.mdparam)
-<<<<<<< HEAD
-
-=======
         
         self.steps = int(self.mdparam['steps'])
         self.check_restart()
-        
->>>>>>> a8dac85e
+
         if self.steps == int(self.mdparam['steps']):
             # attach trajectory dump
             self.traj = Trajectory(
@@ -84,13 +73,8 @@
                                                 stress=requires_stress,
                                                 mode='a'),
                                 interval=self.mdparam['save_frequency'])
-<<<<<<< HEAD
-
-        else:
-            # this is a restart
-            self.atomsbatch.set_velocities(self.restart_atoms.get_velocities())
-=======
-        
+
+
     def check_restart(self):
 
         if os.path.exists(self.mdparam['traj_filename']):
@@ -104,7 +88,6 @@
             self.atomsbatch.set_cell(new_atoms.get_cell())
             self.atomsbatch.set_positions(new_atoms.get_positions())
             self.atomsbatch.set_velocities(new_atoms.get_velocities())
->>>>>>> a8dac85e
 
             # attach trajectory dump
             self.traj = Trajectory(
@@ -119,20 +102,9 @@
                                                 self.mdparam['thermo_filename'],
                                                 stress=requires_stress,
                                                 mode='a'),
-                                interval=self.mdparam['save_frequency'])
-
-    def check_restart(self):
-
-        if os.path.exists(self.mdparam['traj_filename']):
-            # this is a restart
-            self.restart_atoms = Trajectory(self.mdparam['traj_filename'])[-1]
-
-            # calculate number of steps remaining
-            self.steps = ( int(self.mdparam['steps']) 
-                - ( int(self.mdparam['save_frequency']) * 
-                len(Trajectory(self.mdparam['traj_filename'])) ) )
-
-            return
+                                interval=self.mdparam['save_frequency'])     
+
+            return self.steps
 
         else:
 

--- conflicted
+++ resolved
@@ -234,28 +234,9 @@
     # exclude any info that doesn't exist for this (i, j) combination --
     # signified in the tables by c6_ab_ref = -1
 
-<<<<<<< HEAD
-            r = (cn_a - cn_a_i) ** 2 + (cn_b - cn_b_j) ** 2
-
-            l_ij = torch.zeros_like(r)
-
-            # exclude any info that doesn't exist for this (i, j) combination --
-            # signified in the tables by c6_ab_ref = -1
-            valid_idx = torch.bitwise_and(torch.bitwise_and(cn_a >= 0, cn_b >= 0),
-                                          c6_ab_ref_ij >= 0)
-
-            l_ij = l_ij.double()
-            r = r.double()
-
-            l_ij[valid_idx] = torch.exp(-k3 * r[valid_idx])
-
-            w += l_ij
-            z_term += (c6_ab_ref_ij * l_ij)
-=======
     valid_idx = torch.bitwise_and(torch.bitwise_and(cn_a >= 0, cn_b >= 0),
                                   c6_ab_ref_ij >= 0)
     l_ij[valid_idx] = torch.exp(-k3 * r[valid_idx])
->>>>>>> e4e32e44
 
     w = l_ij.sum((1, 2))
     z_term = (c6_ab_ref_ij * l_ij).sum((1, 2))
@@ -342,7 +323,6 @@
                            disp_type=disp_type,
                            func_params=func_params)
 
-<<<<<<< HEAD
     periodic = (batch.get('cell',None) is not None)
 
     if periodic:
@@ -359,8 +339,10 @@
                                                k2=params["k2"])
 
     else:
-        nbrs, mol_idx, z = get_nbrs(batch=batch, xyz=xyz)
-        
+        nbrs, mol_idx, z = get_nbrs(batch=batch,
+                                    xyz=xyz,
+                                    nbrs=nbrs,
+                                    mol_idx=mol_idx)
         cn, r_ab = get_coordination(xyz=xyz,
                                     z=z,
                                     nbrs=nbrs,
@@ -368,18 +350,6 @@
                                     k1=params["k1"],
                                     k2=params["k2"])
 
-=======
-    nbrs, mol_idx, z = get_nbrs(batch=batch,
-                                xyz=xyz,
-                                nbrs=nbrs,
-                                mol_idx=mol_idx)
-    cn, r_ab = get_coordination(xyz=xyz,
-                                z=z,
-                                nbrs=nbrs,
-                                r_cov=r_cov,
-                                k1=params["k1"],
-                                k2=params["k2"])
->>>>>>> e4e32e44
     c6 = get_c6(z=z,
                 cn=cn,
                 nbrs=nbrs,

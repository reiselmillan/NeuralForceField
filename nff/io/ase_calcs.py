"""
This file contains the implementation of the NeuralFF calculator
and the EnsembleNFF calculator. The NeuralFF calculator is an ASE calculator
that uses a pretrained NeuralFF model to predict the energy, forces, and stress
of a given geometry. The EnsembleNFF calculator is an ASE calculator that uses
an ensemble of NeuralFF models to predict the energy, forces, and stress of a
given geometry. Both calculators are used to perform molecular dynamics simulations
and geometry optimizations using NFF AtomsBatch objects.
"""

import os
import sys
from collections import Counter
from typing import List, Union

<<<<<<< HEAD
import numpy as np
import torch
from ase import units
from ase.calculators.calculator import Calculator, all_changes
from ase.stress import full_3x3_to_voigt_6_stress
from torch.autograd import grad
=======
from collections import Counter
from typing import List, Union
import torch
from torch.autograd import grad
import numpy as np
from ase import units
from ase.calculators.calculator import Calculator, all_changes
from ase.stress import full_3x3_to_voigt_6_stress
>>>>>>> cc3ea112

import nff.utils.constants as const
from nff.data import Dataset, collate_dicts
from nff.io.ase import DEFAULT_DIRECTED, AtomsBatch
from nff.nn.models.cp3d import OnlyBondUpdateCP3D
from nff.nn.models.hybridgraph import HybridGraphConv
from nff.nn.models.schnet import SchNet, SchNetDiabat
from nff.nn.models.schnet_features import SchNetFeatures
<<<<<<< HEAD
from nff.train.builders.model import load_model
=======
>>>>>>> cc3ea112
from nff.utils.constants import EV_TO_KCAL_MOL, HARTREE_TO_KCAL_MOL
from nff.utils.cuda import batch_detach, batch_to
from nff.utils.geom import batch_compute_distance, compute_distances
from nff.utils.scatter import compute_grad

HARTREE_TO_EV = HARTREE_TO_KCAL_MOL / EV_TO_KCAL_MOL


UNDIRECTED = [SchNet, SchNetDiabat, HybridGraphConv, SchNetFeatures, OnlyBondUpdateCP3D]

def check_directed(model, atoms):
    model_cls = model.__class__.__name__
    msg = f"{model_cls} needs a directed neighbor list"
    assert atoms.directed, msg


class NeuralFF(Calculator):
    """ASE calculator using a pretrained NeuralFF model"""

    implemented_properties = ["energy", "forces", "stress", "embedding"]

    def __init__(
        self,
        model,
        device="cpu",
        jobdir=None,
        en_key="energy",
        properties=["energy", "forces"],
        model_kwargs=None,
        model_units="kcal/mol",
        prediction_units="eV",
        **kwargs,
    ):
        """Creates a NeuralFF calculator.nff/io/ase.py

        Args:
        model (TYPE): Description
        device (str): device on which the calculations will be performed
        properties (list of str): 'energy', 'forces' or both and also stress for only
            schnet  and painn
        **kwargs: Description
        model (one of nff.nn.models)
        """

        Calculator.__init__(self, **kwargs)
        self.model = model
        self.model.eval()
        self.device = device
        self.to(device)
        self.jobdir = jobdir
        self.en_key = en_key
        self.properties = properties
        self.model_kwargs = model_kwargs
        self.model_units = model_units
        self.prediction_units = prediction_units

    def to(self, device):
        self.device = device
        self.model.to(device)

    def log_embedding(self, jobdir, log_filename, props):
        """For the purposes of logging the NN embedding on-the-fly, to help with
        sampling after calling NFF on geometries."""

        log_file = os.path.join(jobdir, log_filename)
        if os.path.exists(log_file):
            log = np.load(log_file)
        else:
            log = None

        if log is not None:
            log = np.append(log, props[None, :, :, :], axis=0)
        else:
            log = props[None, :, :, :]

        np.save(log_filename, log)

        return

    def calculate(
        self,
        atoms: AtomsBatch = None,
        properties: List[str] = ["energy", "forces"],
        system_changes=all_changes,
    ):
        """Calculates the desired properties for the given AtomsBatch.

        Args:
        atoms (AtomsBatch): custom Atoms subclass that contains implementation
            of neighbor lists, batching and so on. Avoids the use of the Dataset
            to calculate using the models created.
        system_changes (default from ase)
        """

        if not any([isinstance(self.model, i) for i in UNDIRECTED]):
            check_directed(self.model, atoms)

        # for backwards compatability
        if getattr(self, "properties", None) is None:
            self.properties = properties

        Calculator.calculate(self, atoms, self.properties, system_changes)

        # run model
        # atomsbatch = AtomsBatch(atoms)
        # batch_to(atomsbatch.get_batch(), self.device)
        batch = batch_to(atoms.get_batch(), self.device)

        # add keys so that the readout function can calculate these properties
        # print("Properties: ", self.properties, "\n\n")
        # print("en_key:", self.en_key)
        grad_key = self.en_key + "_grad"
        # print("grad_key:", grad_key)
        batch[self.en_key] = []
        batch[grad_key] = []

        kwargs = {}
        requires_stress = "stress" in self.properties
        requires_embedding = "embedding" in self.properties
        if requires_embedding:
            kwargs["requires_embedding"] = True
        if requires_stress:
            kwargs["requires_stress"] = True
        kwargs["grimme_disp"] = False
        if getattr(self, "model_kwargs", None) is not None:
            kwargs.update(self.model_kwargs)

        prediction = self.model(batch, **kwargs)
        # print(prediction.keys())

        # change energy and force to numpy array
        conversion_factor: dict = const.conversion_factors.get(
            (self.model_units, self.prediction_units), const.DEFAULT
        )
        prediction_numpy = batch_detach(
            const.convert_units(prediction, conversion_factor), to_numpy=True
        )

        # change energy and force to numpy array
        if "/atom" in self.model_units:
            energy = prediction_numpy[self.en_key] * len(atoms)
            prediction_numpy[self.en_key + "_per_atom"] = prediction_numpy[self.en_key]
            prediction_numpy[self.en_key] = energy
        else:
            energy = prediction_numpy[self.en_key]

        if grad_key in prediction_numpy:
            energy_grad = prediction_numpy[grad_key]
        else:
            energy_grad = None

        # TODO: implement unit conversion with prediction_numpy
        self.results = {"energy": energy.reshape(-1)}
        if "e_disp" in prediction:
            self.results["energy"] = self.results["energy"] + prediction["e_disp"]

        if "forces" in self.properties:
            # HACK: this is a fix to make the MACE model work with the calculator
            if energy_grad is not None:
                self.results["forces"] = -energy_grad.reshape(-1, 3)
            else:
                self.results["forces"] = prediction["forces"].detach().cpu().numpy()
            if "forces_disp" in prediction:
                self.results["forces"] = (
                    self.results["forces"] + prediction["forces_disp"]
                )

        if requires_embedding:
            embedding = prediction["embedding"].detach().cpu().numpy()
            self.results["embedding"] = embedding

        if requires_stress:
            stress = prediction["stress_volume"].detach().cpu().numpy() * (
                1
                / const.EV_TO_KCAL_MOL
                # TODO change to more general prediction
            )
            self.results["stress"] = stress * (1 / atoms.get_volume())
            if "stress_disp" in prediction:
                self.results["stress"] = (
                    self.results["stress"] + prediction["stress_disp"]
                )
            self.results["stress"] = full_3x3_to_voigt_6_stress(self.results["stress"])

    def get_embedding(self, atoms=None):
        return self.get_property("embedding", atoms)

    @classmethod
    def from_file(cls, model_path, device="cuda", **kwargs):
        model = load_model(model_path, **kwargs)
        out = cls(model=model, device=device, **kwargs)
        return out


class EnsembleNFF(Calculator):
    """Produces an ensemble of NFF calculators to predict the
    discrepancy between the properties"""

    implemented_properties = ["energy", "forces", "stress"]

    def __init__(
        self,
        models: list,
        device="cpu",
        jobdir=None,
        properties=["energy", "forces"],
        model_kwargs=None,
        model_units="kcal/mol",
        prediction_units="eV",
        **kwargs,
    ):
        """Creates a NeuralFF calculator.nff/io/ase.py

        Args:
        model(TYPE): Description
        device(str): device on which the calculations will be performed
        **kwargs: Description
        model(one of nff.nn.models)

        """

        Calculator.__init__(self, **kwargs)
        self.models = models
        for m in self.models:
            m.eval()
        self.device = device
        self.to(device)
        self.jobdir = jobdir
        self.offset_data = {}
        self.properties = properties
        self.model_kwargs = model_kwargs
        self.model_units = model_units
        self.prediction_units = prediction_units

    def to(self, device):
        self.device = device
        for m in self.models:
            m.to(device)

    def offset_energy(self, atoms, energy: Union[float, np.ndarray]):
        """Offset the NFF energy to obtain the correct reference energy

        Args:
            atoms (Atoms): Atoms object
            energy (float or np.ndarray): energy to be offset
        """

        ads_count = Counter(atoms.get_chemical_symbols())

        stoidict = self.offset_data.get("stoidict", {})
        ref_en = 0
        for ele, num in ads_count.items():
            ref_en += num * stoidict.get(ele, 0.0)
        ref_en += stoidict.get("offset", 0.0)

        energy += ref_en * HARTREE_TO_EV
        return energy

    def log_ensemble(self, jobdir, log_filename, props):
        """For the purposes of logging the std on-the-fly, to help with
        sampling after calling NFF on geometries with high uncertainty."""

        props = np.swapaxes(np.expand_dims(props, axis=-1), 0, -1)

        log_file = os.path.join(jobdir, log_filename)
        if os.path.exists(log_file):
            log = np.load(log_file)
        else:
            log = None

        if log is not None:
            log = np.concatenate([log, props], axis=0)
        else:
            log = props

        np.save(log_filename, log)

        return

    def calculate(
        self,
        atoms=None,
        properties=["energy", "forces"],
        system_changes=all_changes,
    ):
        """Calculates the desired properties for the given AtomsBatch.

        Args:
        atoms (AtomsBatch): custom Atoms subclass that contains implementation
            of neighbor lists, batching and so on. Avoids the use of the Dataset
            to calculate using the models created.
        properties (list of str): 'energy', 'forces' or both
        system_changes (default from ase)
        """

        for model in self.models:
            if not any([isinstance(model, i) for i in UNDIRECTED]):
                check_directed(model, atoms)

        if getattr(self, "properties", None) is None:
            self.properties = properties

        Calculator.calculate(self, atoms, properties, system_changes)

        # TODO can probably make it more efficient by only calculating the system changes

        # run model
        # atomsbatch = AtomsBatch(atoms)
        # batch_to(atomsbatch.get_batch(), self.device)
        # TODO update atoms only when necessary
        atoms.update_nbr_list(update_atoms=True)

        kwargs = {}
        requires_stress = "stress" in self.properties
        if requires_stress:
            kwargs["requires_stress"] = True
        kwargs["grimme_disp"] = False
        if getattr(self, "model_kwargs", None) is not None:
            kwargs.update(self.model_kwargs)

        # run model
        # atomsbatch = AtomsBatch(atoms)
        # batch_to(atomsbatch.get_batch(), self.device)
        batch = batch_to(atoms.get_batch(), self.device)

        # add keys so that the readout function can calculate these properties
        batch["energy"] = []
        if "forces" in properties:
            batch["energy_grad"] = []

        energies = []
        gradients = []
        stresses = []

        # do this in parallel, using the version here: https://pytorch.org/functorch/1.13/notebooks/ensembling.html

        # fmodel, params, buffers = combine_state_for_ensemble(self.models)
        # predictions_vmap = vmap(fmodel, in_dims=(0, 0, None))(params, buffers, batch)

        # Construct a "stateless" version of one of the models. It is "stateless" in
        # the sense that the parameters are meta Tensors and do not have storage.
        # self.base_model = copy.deepcopy(self.models[0])
        # self.base_model = self.base_model.to('meta')
        # def fmodel(params, buffers, x):
        #     return functional_call(self.base_model, (params, buffers), (x,))

        # predictions_vmap = vmap(fmodel, in_dims=(0, 0, None))(params, buffers, batch)

        # do this in parallel

        for model in self.models:
            # TODO can export to function and merge with NeuralFF class
            prediction = model(batch, **kwargs)

            # change energy and force to numpy array
            conversion_factor: dict = const.conversion_factors.get(
                (self.model_units, self.prediction_units), const.DEFAULT
            )
            prediction_numpy = batch_detach(
                const.convert_units(prediction, conversion_factor), to_numpy=True
            )

            if "/atom" in self.model_units:
                energy = prediction_numpy["energy"] * len(atoms)
                prediction_numpy["energy_per_atom"] = prediction_numpy["energy"]
                prediction_numpy["energy"] = energy
            else:
                energy = prediction_numpy["energy"]
            energies.append(energy)
            gradients.append(prediction_numpy["energy_grad"])
            if "stress_volume" in prediction:
                # TODO: implement unit conversion for stress with prediction_numpy
                stresses.append(
                    prediction["stress_volume"].detach().cpu().numpy()
                    * (1 / const.EV_TO_KCAL_MOL)
                    * (1 / atoms.get_volume())
                )

        energies = np.stack(energies)
        gradients = np.stack(gradients)

        # offset energies
        energies = self.offset_energy(atoms, energies)

        if len(stresses) > 0:
            stresses = np.stack(stresses)

        self.results = {
            "energy": energies.mean(0).reshape(-1),
            "energy_std": energies.std(0).reshape(-1),
        }
        if "e_disp" in prediction:
            self.results["energy"] = self.results["energy"] + prediction["e_disp"]
        if self.jobdir is not None and system_changes:
            energy_std = self.results["energy_std"][None]
            self.log_ensemble(self.jobdir, "energy_nff_ensemble.npy", energies)

        if "forces" in properties:
            self.results["forces"] = -gradients.mean(0).reshape(-1, 3)
            self.results["forces_std"] = gradients.std(0).reshape(-1, 3)
            if "forces_disp" in prediction:
                self.results["forces"] = (
                    self.results["forces"] + prediction["forces_disp"]
                )
            if self.jobdir is not None:
                forces_std = self.results["forces_std"][None, :, :]
                self.log_ensemble(
                    self.jobdir, "forces_nff_ensemble.npy", -1 * gradients
                )

        if "stress" in properties:
            self.results["stress"] = stresses.mean(0)
            self.results["stress_std"] = stresses.std(0)
            if "stress_disp" in prediction:
                self.results["stress"] = (
                    self.results["stress"] + prediction["stress_disp"]
                )
            if self.jobdir is not None:
                stress_std = self.results["stress_std"][None, :, :]
                self.log_ensemble(self.jobdir, "stress_nff_ensemble.npy", stresses)

        atoms.results = self.results.copy()

    def set(self, **kwargs):
        """Set parameters like set(key1=value1, key2=value2, ...).

        A dictionary containing the parameters that have been changed
        is returned.

        The special keyword 'parameters' can be used to read
        parameters from a file."""
        Calculator.set(self, **kwargs)
        if "offset_data" in self.parameters.keys():
            self.offset_data = self.parameters["offset_data"]
            print(f"offset data: {self.offset_data} is set from parameters")

    @classmethod
    def from_files(cls, model_paths: list, device="cuda", **kwargs):
        models = [load_model(path) for path in model_paths]
        return cls(models, device, **kwargs)


class NeuralOptimizer:
    def __init__(self, optimizer, nbrlist_update_freq=5):
        self.optimizer = optimizer
        self.update_freq = nbrlist_update_freq

    def run(self, fmax=0.2, steps=1000):
        epochs = steps // self.update_freq

        for step in range(epochs):
            self.optimizer.run(fmax=fmax, steps=self.update_freq)
            self.optimizer.atoms.update_nbr_list()


class NeuralMetadynamics(NeuralFF):
    def __init__(
        self,
        model,
        pushing_params,
        old_atoms=None,
        device="cpu",
        en_key="energy",
        directed=DEFAULT_DIRECTED,
        **kwargs,
    ):
        NeuralFF.__init__(
            self,
            model=model,
            device=device,
            en_key=en_key,
            directed=DEFAULT_DIRECTED,
            **kwargs,
        )

        self.pushing_params = pushing_params
        self.old_atoms = old_atoms if (old_atoms is not None) else []
        self.steps_from_old = []

        # only apply the bias to certain atoms
        self.exclude_atoms = torch.LongTensor(
            self.pushing_params.get("exclude_atoms", [])
        )
        self.keep_idx = None

    def get_keep_idx(self, atoms):
        # correct for atoms not in the biasing potential

        if self.keep_idx is not None:
            assert len(self.keep_idx) + len(self.exclude_atoms) == len(atoms)
            return self.keep_idx

        keep_idx = torch.LongTensor(
            [i for i in range(len(atoms)) if i not in self.exclude_atoms]
        )
        self.keep_idx = keep_idx
        return keep_idx

    def make_dsets(self, atoms):
        keep_idx = self.get_keep_idx(atoms)
        # put the current atoms as the second dataset because that's the one
        # that gets its positions rotated and its gradient computed
        props_1 = {"nxyz": [torch.Tensor(atoms.get_nxyz())[keep_idx, :]]}
        props_0 = {
            "nxyz": [
                torch.Tensor(old_atoms.get_nxyz())[keep_idx, :]
                for old_atoms in self.old_atoms
            ]
        }

        dset_0 = Dataset(props_0, do_copy=False)
        dset_1 = Dataset(props_1, do_copy=False)

        return dset_0, dset_1

    def rmsd_prelims(self, atoms):
        num_atoms = len(atoms)

        # f_damp is the turn-on on timescale, measured in
        # number of steps. From https://pubs.acs.org/doi/pdf/
        # 10.1021/acs.jctc.9b00143

        kappa = self.pushing_params["kappa"]
        steps_from_old = torch.Tensor(self.steps_from_old)
        f_damp = 2 / (1 + torch.exp(-kappa * steps_from_old)) - 1

        # given in mHartree / atom in CREST paper
        k_i = self.pushing_params["k_i"] / 1000 * units.Hartree * num_atoms

        # given in Bohr^(-2) in CREST paper
        alpha_i = self.pushing_params["alpha_i"] / units.Bohr**2

        dsets = self.make_dsets(atoms)

        return k_i, alpha_i, dsets, f_damp

    def rmsd_push(self, atoms):
        if not self.old_atoms:
            return np.zeros((len(atoms), 3)), 0.0

        k_i, alpha_i, dsets, f_damp = self.rmsd_prelims(atoms)

        delta_i, _, xyz_list = compute_distances(
            dataset=dsets[0],
            # do this on CPU - it's a small RMSD
            # and gradient calculation, so the
            # dominant time is data transfer to GPU.
            # Testing it out confirms that you get a
            # big slowdown from doing it on GPU
            device="cpu",
            # device=self.device,
            dataset_1=dsets[1],
            store_grad=True,
            collate_dicts=collate_dicts,
        )

        v_bias = (f_damp * k_i * torch.exp(-alpha_i * delta_i.reshape(-1) ** 2)).sum()

        f_bias = -compute_grad(inputs=xyz_list[0], output=v_bias).sum(0)

        keep_idx = self.get_keep_idx(atoms)
        final_f_bias = torch.zeros(len(atoms), 3)
        final_f_bias[keep_idx] = f_bias.detach().cpu()
        nan_idx = torch.bitwise_not(torch.isfinite(final_f_bias))
        final_f_bias[nan_idx] = 0

        return final_f_bias.detach().numpy(), v_bias.detach().numpy()

    def get_bias(self, atoms):
        bias_type = self.pushing_params["bias_type"]
        if bias_type == "rmsd":
            results = self.rmsd_push(atoms)
        else:
            raise NotImplementedError

        return results

    def append_atoms(self, atoms):
        self.old_atoms.append(atoms)
        self.steps_from_old.append(0)

        max_ref = self.pushing_params.get("max_ref_structures")
        if max_ref is None:
            max_ref = 10

        if len(self.old_atoms) >= max_ref:
            self.old_atoms = self.old_atoms[-max_ref:]
            self.steps_from_old = self.steps_from_old[-max_ref:]

    def calculate(
        self,
        atoms,
        properties=["energy", "forces"],
        system_changes=all_changes,
        add_steps=True,
    ):
        if not any([isinstance(self.model, i) for i in UNDIRECTED]):
            check_directed(self.model, atoms)

        super().calculate(
            atoms=atoms, properties=properties, system_changes=system_changes
        )

        # Add metadynamics energy and forces

        f_bias, _ = self.get_bias(atoms)

        self.results["forces"] += f_bias
        self.results["f_bias"] = f_bias

        if add_steps:
            for i, step in enumerate(self.steps_from_old):
                self.steps_from_old[i] = step + 1


class BatchNeuralMetadynamics(NeuralMetadynamics):
    def __init__(
        self,
        model,
        pushing_params,
        old_atoms=None,
        device="cpu",
        en_key="energy",
        directed=DEFAULT_DIRECTED,
        **kwargs,
    ):
        NeuralMetadynamics.__init__(
            self,
            model=model,
            pushing_params=pushing_params,
            old_atoms=old_atoms,
            device=device,
            en_key=en_key,
            directed=directed,
            **kwargs,
        )

        self.query_nxyz = None
        self.mol_idx = None

    def rmsd_prelims(self, atoms):
        # f_damp is the turn-on on timescale, measured in
        # number of steps. From https://pubs.acs.org/doi/pdf/
        # 10.1021/acs.jctc.9b00143

        kappa = self.pushing_params["kappa"]
        steps_from_old = torch.Tensor(self.steps_from_old)
        f_damp = 2 / (1 + torch.exp(-kappa * steps_from_old)) - 1

        # k_i depends on the number of atoms so must be done by batch
        # given in mHartree / atom in CREST paper

        k_i = self.pushing_params["k_i"] / 1000 * units.Hartree * atoms.num_atoms

        # given in Bohr^(-2) in CREST paper
        alpha_i = self.pushing_params["alpha_i"] / units.Bohr**2

        return k_i, alpha_i, f_damp

    def get_query_nxyz(self, keep_idx):
        if self.query_nxyz is not None:
            return self.query_nxyz

        query_nxyz = torch.stack(
            [
                torch.Tensor(old_atoms.get_nxyz())[keep_idx, :]
                for old_atoms in self.old_atoms
            ]
        )
        self.query_nxyz = query_nxyz

        return query_nxyz

    def append_atoms(self, atoms):
        super().append_atoms(atoms)
        self.query_nxyz = None

    def make_nxyz(self, atoms):
        keep_idx = self.get_keep_idx(atoms)
        ref_nxyz = torch.Tensor(atoms.get_nxyz())[keep_idx, :]
        query_nxyz = self.get_query_nxyz(keep_idx)

        return ref_nxyz, query_nxyz, keep_idx

    def get_mol_idx(self, atoms, keep_idx):
        if self.mol_idx is not None:
            assert self.mol_idx.max() + 1 == len(atoms.num_atoms)
            return self.mol_idx

        num_atoms = atoms.num_atoms
        counter = 0

        mol_idx = []

        for i, num in enumerate(num_atoms):
            mol_idx.append(torch.ones(num).long() * i)
            counter += num

        mol_idx = torch.cat(mol_idx)[keep_idx]
        self.mol_idx = mol_idx

        return mol_idx

    def get_num_atoms_tensor(self, mol_idx, atoms):
        num_atoms = torch.LongTensor(
            [(mol_idx == i).nonzero().shape[0] for i in range(len(atoms.num_atoms))]
        )

        return num_atoms

    def get_v_f_bias(self, rmsd, ref_xyz, k_i, alpha_i, f_damp):
        v_bias = (f_damp.reshape(-1, 1) * k_i * torch.exp(-alpha_i * rmsd**2)).sum()

        f_bias = -compute_grad(inputs=ref_xyz, output=v_bias)

        output = [v_bias.reshape(-1).detach().cpu(), f_bias.detach().cpu()]

        return output

    def rmsd_push(self, atoms):
        if not self.old_atoms:
            return np.zeros((len(atoms), 3)), np.zeros(len(atoms.num_atoms))

        k_i, alpha_i, f_damp = self.rmsd_prelims(atoms)

        ref_nxyz, query_nxyz, keep_idx = self.make_nxyz(atoms=atoms)
        mol_idx = self.get_mol_idx(atoms=atoms, keep_idx=keep_idx)
        num_atoms_tensor = self.get_num_atoms_tensor(mol_idx=mol_idx, atoms=atoms)

        # note - everything is done on CPU, which is much faster than GPU. E.g. for
        # 30 molecules in a batch, each around 70 atoms, it's 4 times faster to do
        # this on CPU than GPU

        rmsd, ref_xyz = batch_compute_distance(
            ref_nxyz=ref_nxyz,
            query_nxyz=query_nxyz,
            mol_idx=mol_idx,
            num_atoms_tensor=num_atoms_tensor,
            store_grad=True,
        )

        v_bias, f_bias = self.get_v_f_bias(
            rmsd=rmsd, ref_xyz=ref_xyz, k_i=k_i, alpha_i=alpha_i, f_damp=f_damp
        )

        final_f_bias = torch.zeros(len(atoms), 3)
        final_f_bias[keep_idx] = f_bias
        nan_idx = torch.bitwise_not(torch.isfinite(final_f_bias))
        final_f_bias[nan_idx] = 0

        return final_f_bias.numpy(), v_bias.numpy()


class NeuralGAMD(NeuralFF):
    """
    NeuralFF for Gaussian-accelerated molecular dynamics (GAMD)
    """

    def __init__(
        self,
        model,
        k_0,
        V_min,
        V_max,
        device=0,
        en_key="energy",
        directed=DEFAULT_DIRECTED,
        **kwargs,
    ):
        NeuralFF.__init__(
            self,
            model=model,
            device=device,
            en_key=en_key,
            directed=DEFAULT_DIRECTED,
            **kwargs,
        )
        self.V_min = V_min
        self.V_max = V_max

        self.k_0 = k_0
        self.k = self.k_0 / (self.V_max - self.V_min)

    def calculate(
        self, atoms, properties=["energy", "forces"], system_changes=all_changes
    ):
        if not any([isinstance(self.model, i) for i in UNDIRECTED]):
            check_directed(self.model, atoms)

        super().calculate(
            atoms=atoms, properties=properties, system_changes=system_changes
        )

        old_en = self.results["energy"]
        if old_en < self.V_max:
            old_forces = self.results["forces"]
            f_bias = -self.k * (self.V_max - old_en) * old_forces

            self.results["forces"] += f_bias


class ProjVectorCentroid:
    """
    Collective variable class. Projection of a position vector onto a reference vector
    Atomic indices are used to determine the coordiantes of the vectors.
    Params
    ------
    vector: list of int
       List of the indices of atoms that define the vector on which the position vector is projected
    indices: list if int
       List of indices of the mol/fragment
    reference: list of int
       List of atomic indices that are used as reference for the position vector

    note: the position vector is calculated in the method get_value
    """

    def __init__(self, vector=[], indices=[], reference=[], device="cpu"):
        self.vector_inds = vector
        self.mol_inds = torch.LongTensor(indices)
        self.reference_inds = reference

    def get_value(self, positions):
        vector_pos = positions[self.vector_inds]
        vector = vector_pos[1] - vector_pos[0]
        vector = vector / torch.linalg.norm(vector)
        mol_pos = positions[self.mol_inds]
        reference_pos = positions[self.reference_inds]
        mol_centroid = mol_pos.mean(axis=0)  # mol center
        reference_centroid = reference_pos.mean(
            axis=0
        )  # centroid of the whole structure

        # position vector with respect to the structure centroid
        rel_mol_pos = mol_centroid - reference_centroid

        # projection
        cv = torch.dot(rel_mol_pos, vector)
        return cv


class ProjVectorPlane:
    """
    Collective variable class. Projection of a position vector onto a the average plane
    of an arbitrary ring defined in the structure
    Atomic indices are used to determine the coordiantes of the vectors.
    Params
    ------
    mol_inds: list of int
       List of indices of the mol/fragment tracked by the CV
    ring_inds: list of int
       List of atomic indices of the ring for which the average plane is calculated.

    note: the position vector is calculated in the method get_value
    """

    def __init__(self, mol_inds=[], ring_inds=[]):
        self.mol_inds = torch.LongTensor(mol_inds)  # list of indices
        self.ring_inds = torch.LongTensor(ring_inds)  # list of indices
        # both self.mol_coors and self.ring_coors torch tensors with atomic coordinates
        # initiallized as list but will be set to torch tensors with set_positions
        self.mol_coors = []
        self.ring_coors = []

    def set_positions(self, positions):
        # update coordinate torch tensors from the positions tensor
        self.mol_coors = positions[self.mol_inds]
        self.ring_coors = positions[self.ring_inds]

    def get_indices(self):
        return self.mol_inds + self.ring_inds

    def get_value(self, positions):
        """Calculates the values of the CV for a specific atomic positions

        Args:
            positions (torch tensor): atomic positions

        Returns:
            float: current values of the collective variable
        """
        self.set_positions(positions)
        mol_cm = self.mol_coors.mean(axis=0)  # mol center
        ring_cm = self.ring_coors.mean(axis=0)  # ring center
        # ring atoms to center
        self.ring_coors = self.ring_coors - ring_cm

        r1 = torch.zeros(3, device=self.ring_coors.device)
        N = len(self.ring_coors)  # number of atoms in the ring
        for i, rl0 in enumerate(self.ring_coors):
            r1 = r1 + rl0 * np.sin(2 * np.pi * i / N)
        r1 = r1 / N

        r2 = torch.zeros(3, device=self.ring_coors.device)
        for i, rl0 in enumerate(self.ring_coors):
            r2 = r2 + rl0 * np.cos(2 * np.pi * i / N)
        r2 = r2 / N

        plane_vec = torch.cross(r1, r2)
        plane_vec = plane_vec / torch.linalg.norm(plane_vec)
        pos_vec = mol_cm - ring_cm

        cv = torch.dot(pos_vec, plane_vec)
        return cv


class ProjOrthoVectorsPlane:
    """
    Collective variable class. Projection of a position vector onto a the average plane
    of an arbitrary ring defined in the structure
    Atomic indices are used to determine the coordiantes of the vectors.
    Params
    ------
    mol_inds: list of int
       List of indices of the mol/fragment tracked by the CV
    ring_inds: list of int
       List of atomic indices of the ring for which the average plane is calculated.

    note: the position vector is calculated in the method get_value
    """

    def __init__(self, mol_inds=[], ring_inds=[]):
        self.mol_inds = torch.LongTensor(mol_inds)  # list of indices
        self.ring_inds = torch.LongTensor(ring_inds)  # list of indices
        # both self.mol_coors and self.ring_coors torch tensors with atomic coordinates
        # initiallized as list but will be set to torch tensors with set_positions
        self.mol_coors = []
        self.ring_coors = []

    def set_positions(self, positions):
        # update coordinate torch tensors from the positions tensor
        self.mol_coors = positions[self.mol_inds]
        self.ring_coors = positions[self.ring_inds]

    def get_indices(self):
        return self.mol_inds + self.ring_inds

    def get_value(self, positions):
        """Calculates the values of the CV for a specific atomic positions

        Args:
            positions (torch tensor): atomic positions

        Returns:
            float: current values of the collective variable
        """
        self.set_positions(positions)
        mol_cm = self.mol_coors.mean(axis=0)  # mol center
        ring_cm = self.ring_coors.mean(axis=0)  # ring center
        # ring atoms to center
        self.ring_coors = self.ring_coors - ring_cm

        r1 = torch.zeros(3, device=self.ring_coors.device)
        N = len(self.ring_coors)  # number of atoms in the ring
        for i, rl0 in enumerate(self.ring_coors):
            r1 = r1 + rl0 * np.sin(2 * np.pi * i / N)
        r1 = r1 / N

        r2 = torch.zeros(3, device=self.ring_coors.device)
        for i, rl0 in enumerate(self.ring_coors):
            r2 = r2 + rl0 * np.cos(2 * np.pi * i / N)
        r2 = r2 / N

        # normalize r1 and r2
        r1 = r1 / torch.linalg.norm(r1)
        r2 = r2 / torch.linalg.norm(r2)
        # project position vector on r1 and r2
        pos_vec = mol_cm - ring_cm
        proj1 = torch.dot(pos_vec, r1)
        proj2 = torch.dot(pos_vec, r2)
        cv = proj1 + proj2
        return abs(cv)


class HarmonicRestraint:
    """Class to apply a harmonic restraint on a MD simulations
    Params
    ------
    cvdic (dict): Dictionary contains the information to define the collective variables
                  and the harmonic restraint.
    max_steps (int): maximum number of steps of the MD simulation
    device: device
    """

    def __init__(self, cvdic, max_steps, device="cpu"):
        self.cvs = []  # list of collective variables (CV) objects
        self.kappas = []  # list of constant values for every CV
        self.eq_values = []  # list equilibrium values for every CV
        self.steps = []  # list of lists with the steps of the MD simulation
        self.setup_contraint(cvdic, max_steps, device)

    def setup_contraint(self, cvdic, max_steps, device):
        """Initializes the collectiva variables objects
        Args:
            cvdic (dict): Dictionary contains the information to define the collective variables
                          and the harmonic restraint.
            max_steps (int): maximum number of steps of the MD simulation
            device: device
        """
        for cvname, val in cvdic.items():
            if val["type"].lower() == "proj_vec_plane":
                mol_inds = [i - 1 for i in val["mol"]]  # caution check type
                ring_inds = [i - 1 for i in val["ring"]]
                cv = ProjVectorPlane(mol_inds, ring_inds)
            elif val["type"].lower() == "proj_vec_ref":
                mol_inds = [i - 1 for i in val["mol"]]
                reference = [i - 1 for i in val["reference"]]
                vector = [i - 1 for i in val["vector"]]
                cv = ProjVectorCentroid(
                    vector, mol_inds, reference, device=device
                )  # z components
            elif val["type"].lower() == "proj_ortho_vectors_plane":
                mol_inds = [i - 1 for i in val["mol"]]  # caution check type
                ring_inds = [i - 1 for i in val["ring"]]
                cv = ProjOrthoVectorsPlane(mol_inds, ring_inds)  # z components
            else:
                print("Bad CV type")
                sys.exit(1)

            self.cvs.append(cv)
            steps, kappas, eq_values = self.create_time_dependec_arrays(
                val["restraint"], max_steps
            )
            self.kappas.append(kappas)
            self.steps.append(steps)
            self.eq_values.append(eq_values)

    def create_time_dependec_arrays(self, restraint_list, max_steps):
        """creates lists of steps, kappas and equilibrium values that will be used along
        the simulation to determine the value of kappa and equilibrium CV at each step

        Args:
            restraint_list (list of dicts): contains dictionaries with the desired values of
                                            kappa and CV at arbitrary step in the simulation
            max_steps (int): maximum number of steps of the simulation

        Returns:
            list: all steps e.g [1,2,3 .. max_steps]
            list: all kappas for every step, e.g [0.5, 0.5, 0.51, .. ] same size of steps
            list: all equilibrium values for every step, e.g. [1,1,1,3,3,3, ...], same size of steps
        """
        steps = []
        kappas = []
        eq_vals = []
        # in case the restraint does not start at 0
        templist = list(range(0, restraint_list[0]["step"]))
        steps += templist
        kappas += [0 for _ in templist]
        eq_vals += [0 for _ in templist]

        for n, rd in enumerate(restraint_list[1:]):
            # rd and n are out of phase by 1, when n = 0, rd points to index 1
            templist = list(range(restraint_list[n]["step"], rd["step"]))
            steps += templist
            kappas += [restraint_list[n]["kappa"] for _ in templist]
            dcv = rd["eq_val"] - restraint_list[n]["eq_val"]
            cvstep = dcv / len(templist)  # get step increase
            eq_vals += [
                restraint_list[n]["eq_val"] + cvstep * tind
                for tind, _ in enumerate(templist)
            ]

        # in case the last step is lesser than the max_step
        templist = list(range(restraint_list[-1]["step"], max_steps))
        steps += templist
        kappas += [restraint_list[-1]["kappa"] for _ in templist]
        eq_vals += [restraint_list[-1]["eq_val"] for _ in templist]

        return steps, kappas, eq_vals

    def get_energy(self, positions, step):
        """Calculates the retraint energy of an arbritrary state of the system

        Args:
            positions (torch.tensor): atomic positions
            step (int): current step

        Returns:
            float: energy
        """
        tot_energy = 0
        for n, cv in enumerate(self.cvs):
            kappa = self.kappas[n][step]
            eq_val = self.eq_values[n][step]
            cv_value = cv.get_value(positions)
            energy = 0.5 * kappa * (cv_value - eq_val) * (cv_value - eq_val)
            tot_energy += energy
        return tot_energy

    def get_bias(self, positions, step):
        """Calculates the bias energy and force

        Args:
            positions (torch.tensor): atomic positions
            step (int): current step

        Returns:
            float: forces
            float: energy
        """
        energy = self.get_energy(positions, step)
        forces = grad(energy, positions)[0]
        return forces, energy


class NeuralRestraint(Calculator):
    """ASE calculator to run Neural restraint MD simulations"""

    implemented_properties = ["energy", "forces", "stress"]

    def __init__(
        self,
        model,
        device="cpu",
        en_key="energy",
        properties=["energy", "forces"],
        cv={},
        max_steps=0,
        **kwargs,
    ):
        """Creates a NeuralFF calculator.nff/io/ase.py

        Args:
            model (TYPE): Description
            device (str): device on which the calculations will be performed
            properties (list of str): 'energy', 'forces' or both and also stress for only schnet and painn
            **kwargs: Description
            model (one of nff.nn.models)
        """

        Calculator.__init__(self, **kwargs)
        self.model = model
        self.model.eval()
        self.device = device
        self.to(device)
        self.en_key = en_key
        self.step = -1
        self.max_steps = max_steps
        self.properties = properties
        self.hr = HarmonicRestraint(cv, max_steps, device)

    def to(self, device):
        self.device = device
        self.model.to(device)

    def calculate(
        self,
        atoms=None,
        properties=["energy", "forces"],
        system_changes=all_changes,
    ):
        """Calculates the desired properties for the given AtomsBatch.

        Args:
            atoms (AtomsBatch): custom Atoms subclass that contains implementation
                of neighbor lists, batching and so on. Avoids the use of the Dataset
                to calculate using the models created.
            system_changes (default from ase)
        """

        # print("calculating ...")
        self.step += 1
        # print("step ", self.step, self.step*0.0005)
        if not any([isinstance(self.model, i) for i in UNDIRECTED]):
            check_directed(self.model, atoms)

        # for backwards compatability
        if getattr(self, "properties", None) is None:
            self.properties = properties

        Calculator.calculate(self, atoms, self.properties, system_changes)

        # run model
        batch = batch_to(atoms.get_batch(), self.device)

        # add keys so that the readout function can calculate these properties
        grad_key = self.en_key + "_grad"
        batch[self.en_key] = []
        batch[grad_key] = []

        kwargs = {}
        requires_stress = "stress" in self.properties
        if requires_stress:
            kwargs["requires_stress"] = True
        prediction = self.model(batch, **kwargs)

        # change energy and force to kcal/mol
        energy = prediction[self.en_key] * (1 / const.EV_TO_KCAL_MOL)
        energy_grad = prediction[grad_key] * (1 / const.EV_TO_KCAL_MOL)

        # bias ------------------
        bias_forces, bias_energy = self.hr.get_bias(
            torch.tensor(atoms.get_positions(), requires_grad=True, device=self.device),
            self.step,
        )
        energy_grad += bias_forces

        # change energy and force to numpy array
        energy_grad = energy_grad.detach().cpu().numpy()
        energy = energy.detach().cpu().numpy()

        self.results = {"energy": energy.reshape(-1)}

        if "forces" in self.properties:
            self.results["forces"] = -energy_grad.reshape(-1, 3)
        if requires_stress:
            stress = prediction["stress_volume"].detach().cpu().numpy() * (
                1 / const.EV_TO_KCAL_MOL
            )
            self.results["stress"] = stress * (1 / atoms.get_volume())

        with open("colvar", "a") as f:
            f.write("{} ".format(self.step * 0.5))
            # ARREGLAR, SI YA ESTA CALCULADO PARA QUE RECALCULAR LA CVS
            for cv in self.hr.cvs:
                curr_cv_val = float(
                    cv.get_value(
                        torch.tensor(atoms.get_positions(), device=self.device)
                    )
                )
                f.write(" {:.6f} ".format(curr_cv_val))
            f.write("{:.6f} \n".format(float(bias_energy)))

    @classmethod
    def from_file(cls, model_path, device="cuda", **kwargs):
        model = load_model(model_path)
        out = cls(model=model, device=device, **kwargs)
        return out<|MERGE_RESOLUTION|>--- conflicted
+++ resolved
@@ -13,23 +13,13 @@
 from collections import Counter
 from typing import List, Union
 
-<<<<<<< HEAD
 import numpy as np
 import torch
 from ase import units
 from ase.calculators.calculator import Calculator, all_changes
 from ase.stress import full_3x3_to_voigt_6_stress
 from torch.autograd import grad
-=======
-from collections import Counter
-from typing import List, Union
-import torch
-from torch.autograd import grad
-import numpy as np
-from ase import units
-from ase.calculators.calculator import Calculator, all_changes
-from ase.stress import full_3x3_to_voigt_6_stress
->>>>>>> cc3ea112
+
 
 import nff.utils.constants as const
 from nff.data import Dataset, collate_dicts
@@ -38,10 +28,7 @@
 from nff.nn.models.hybridgraph import HybridGraphConv
 from nff.nn.models.schnet import SchNet, SchNetDiabat
 from nff.nn.models.schnet_features import SchNetFeatures
-<<<<<<< HEAD
 from nff.train.builders.model import load_model
-=======
->>>>>>> cc3ea112
 from nff.utils.constants import EV_TO_KCAL_MOL, HARTREE_TO_KCAL_MOL
 from nff.utils.cuda import batch_detach, batch_to
 from nff.utils.geom import batch_compute_distance, compute_distances

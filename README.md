--- conflicted
+++ resolved
@@ -68,7 +68,7 @@
 
 #### Adversarial Attacks
 
-NFF allows the usage of NN ensembles to perform uncertainty quantification and adversarial sampling of geometries. The complete tutorials on how to perform such analysis is available at the [Atomistic Adversarial Attacks repository](https://github.com/learningmatter-mit/Atomistic-Adversarial-Attacks), and the theory behind this differentiable sampling strategy is available at [our paper](https://arxiv.org/abs/2101.11588) [7].
+NFF allows the usage of NN ensembles to perform uncertainty quantification and adversarial sampling of geometries. The complete tutorials on how to perform such analysis is available at the [Atomistic Adversarial Attacks repository](https://github.com/learningmatter-mit/Atomistic-Adversarial-Attacks), and the theory behind this differentiable sampling strategy is available at [our paper](https://arxiv.org/abs/2101.11588) [8].
 
 ## References
 
@@ -95,9 +95,7 @@
 
 * [7] S. Axelrod, E. Shakhnovich, R. Gómez-Bombarelli. *Excited state, non-adiabatic dynamics of large photoswitchable molecules using a chemically transferable machine learning potential.* arXiv preprint (2021). [arXiv:2108.04879](https://arxiv.org/pdf/2108.04879.pdf)
 
-<<<<<<< HEAD
 * [8] S. Axelrod and R. Gomez-Bombarelli. *Molecular machine learning with conformer ensembles.* arXiv preprint (2020). [arXiv:2012.08452](https://arxiv.org/abs/2012.08452?fbclid=IwAR2KlinGWeEHTR99m8x9nu2caURqIg04nQkimqzYRcTIqFq6qgv6_RgmVzo).
-=======
-* [7] D. Schwalbe-Koda, A.R. Tan, and R. Gomez-Bombarelli. *Differentiable sampling of molecular geometries with uncertainty-based adversarial attacks.* arXiv preprint (2021). [arXiv:2101.11588](https://arxiv.org/abs/2101.11588).
->>>>>>> bdc88f12
 
+* [9] D. Schwalbe-Koda, A.R. Tan, and R. Gomez-Bombarelli. *Differentiable sampling of molecular geometries with uncertainty-based adversarial attacks.* arXiv preprint (2021). [arXiv:2101.11588](https://arxiv.org/abs/2101.11588).
+

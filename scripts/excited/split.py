--- conflicted
+++ resolved
@@ -1,3 +1,4 @@
+
 import django
 django.setup()
 
@@ -19,11 +20,6 @@
 from nff.utils.misc import tqdm_enum
 
 
-<<<<<<< HEAD
-=======
-
-
->>>>>>> 5e0e648b
 # if you sub-divide your job_info with these names, then their contents
 # will be read in. Any other division will be left as is
 
